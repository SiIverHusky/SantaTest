--- conflicted
+++ resolved
@@ -360,11 +360,8 @@
         if (speaking) {
         ESP_LOGI(TAG, "User speech detected via VAD!");
         
-<<<<<<< HEAD
+
         // Check if TTS needs to be interrupted
-=======
-        // 检查是否需要打断TTS
->>>>>>> 5b0289fe
             if (device_state_ == kDeviceStateSpeaking) {
                 ESP_LOGW(TAG, "User interruption detected - stopping current TTS");
                 Schedule([this]() {
