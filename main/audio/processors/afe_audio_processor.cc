--- conflicted
+++ resolved
@@ -35,11 +35,8 @@
     
     afe_config_t* afe_config = afe_config_init(input_format.c_str(), NULL, AFE_TYPE_VC, AFE_MODE_HIGH_PERF);
     
-<<<<<<< HEAD
+
     // ✅ Use dynamic AEC mode instead of a fixed value
-=======
-    // ✅ 使用动态AEC模式而不是固定值
->>>>>>> 5b0289fe
     afe_config->aec_mode = (aec_mode_t)current_aec_mode_;
     afe_config->vad_mode = VAD_MODE_0;
     afe_config->vad_min_noise_ms = 100;
@@ -158,11 +155,8 @@
             continue;
         }
 
-<<<<<<< HEAD
+
         // ✅ Print AEC status every 100 cycles
-=======
-        // ✅ 每100个周期打印一次AEC状态
->>>>>>> 5b0289fe
         if (clock_ticks % 100 == 0) {
             ESP_LOGI(TAG, "AEC Mode %d running, VAD State: %d", 
                      current_aec_mode_, res->vad_state);
